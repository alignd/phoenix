--- conflicted
+++ resolved
@@ -514,14 +514,10 @@
   }
 
   normalizeEndpoint(endPoint){
-<<<<<<< HEAD
-    return endPoint.replace("ws://", "http://").replace("wss://", "https://")
-=======
     return(endPoint
       .replace("ws://", "http://")
       .replace("wss://", "https://")
       .replace(new RegExp("(.*)\/" + TRANSPORTS.websocket), "$1/" + TRANSPORTS.longpoll))
->>>>>>> e7e45683
   }
 
   endpointURL(){
